--- conflicted
+++ resolved
@@ -24,29 +24,22 @@
     Name: Selection
   - Class: rviz_common/Tool Properties
     Expanded:
-<<<<<<< HEAD
      - /2D Goal Pose1 
      - /Publish Point1
-=======
       - /2D Goal Pose1
       - /Publish Point1
->>>>>>> b4a226e3
     Name: Tool Properties
     Splitter Ratio: 0.5886790156364441
   - Class: rviz_common/Views
     Expanded:
-<<<<<<< HEAD
     - /Current View1
-=======
       - /Current View1
->>>>>>> b4a226e3
     Name: Views
     Splitter Ratio: 0.5
   - Class: rviz_common/Time
     Experimental: false
     Name: Time
     SyncMode: 0
-<<<<<<< HEAD
     SyncSource: LaserScan
   - Class: slam_toolbox/SlamToolboxPlugin
     Name: SLAM Toolbox
@@ -58,23 +51,18 @@
     Background Color: 48; 48; 48
     Fixed Frame: map
     Frame Rate: 30
-=======
     SyncSource: ""
 Visualization Manager:
   Class: ""
->>>>>>> b4a226e3
   Displays:
     - Alpha: 0.5
       Cell Size: 1
       Class: rviz_default_plugins/Grid
       Color: 160; 160; 164
-<<<<<<< HEAD
       Reference Frame: <Fixed Frame>
       Value: true
     - Class: rviz_default_plugins/Map
       Name: Map
-=======
->>>>>>> b4a226e3
       Enabled: true
       Line Style:
         Line Width: 0.029999999329447746
@@ -99,11 +87,8 @@
         Depth: 5
         Durability Policy: Transient Local
         Filter size: 10
-<<<<<<< HEAD
       Update Topic:
         Value: /map_updates
-=======
->>>>>>> b4a226e3
         History Policy: Keep Last
         Reliability Policy: Reliable
         Value: /map
@@ -115,16 +100,13 @@
         Value: /map_updates
       Use Timestamp: false
       Value: true
-<<<<<<< HEAD
     - Class: rviz_default_plugins/LaserScan
       Name: LaserScan
       Enabled: true
       Style: Flat Squares
       Color Transformer: Intensity
       Use rainbow: false
-=======
     - Alpha: 1
->>>>>>> b4a226e3
       Autocompute Intensity Bounds: true
       Autocompute Value Bounds:
         Max Value: 10

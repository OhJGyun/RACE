Panels:
  - Class: rviz_common/Displays
    Help Height: 78
    Name: Displays
    Property Tree Widget:
      Expanded:
        - /Global Options1
        - /Grid1
        - /Map1
        - /LaserScan1
        - /Robot Pose1
        - /Lane Control1
        - /Lane Control1/Active Lane Path1
        - /Obstacles1
        - /Path Planning1
        - /Obstacle Centers1
        - /Boundaries1
        - /Obstacle Text1
        - /Nearest Point1
        - /Way Point1
        - /Actual Speed1
        - /Speed Error1
        - /Ref Speed1
        - /TextOverlay1
        - /TextOverlay4
        - /TextOverlay5
        - /TextOverlay6
      Splitter Ratio: 0.5
    Tree Height: 511
  - Class: rviz_common/Selection
    Name: Selection
  - Class: rviz_common/Tool Properties
    Expanded:
      - /2D Goal Pose1
      - /Publish Point1
    Name: Tool Properties
    Splitter Ratio: 0.5886790156364441
  - Class: rviz_common/Views
    Expanded:
      - /Current View1
    Name: Views
    Splitter Ratio: 0.5
  - Class: rviz_common/Time
    Experimental: false
    Name: Time
    SyncMode: 0
    SyncSource: LaserScan
Visualization Manager:
  Class: ""
  Displays:
    - Alpha: 0.5
      Cell Size: 1
      Class: rviz_default_plugins/Grid
      Color: 160; 160; 164
      Enabled: true
      Line Style:
        Line Width: 0.029999999329447746
        Value: Lines
      Name: Grid
      Normal Cell Count: 0
      Offset:
        X: 0
        Y: 0
        Z: 0
      Plane: XY
      Plane Cell Count: 10
      Reference Frame: <Fixed Frame>
      Value: true
    - Alpha: 0.699999988079071
      Class: rviz_default_plugins/Map
      Color Scheme: map
      Draw Behind: false
      Enabled: true
      Name: Map
      Topic:
        Depth: 5
        Durability Policy: Transient Local
        Filter size: 10
        History Policy: Keep Last
        Reliability Policy: Reliable
        Value: /map
      Update Topic:
        Depth: 5
        Durability Policy: Volatile
        History Policy: Keep Last
        Reliability Policy: Reliable
        Value: /map_updates
      Use Timestamp: false
      Value: true
    - Alpha: 1
      Autocompute Intensity Bounds: true
      Autocompute Value Bounds:
        Max Value: 10
        Min Value: -10
        Value: true
      Axis: Z
      Channel Name: intensity
      Class: rviz_default_plugins/LaserScan
      Color: 255; 255; 255
      Color Transformer: Intensity
      Decay Time: 0
      Enabled: true
      Invert Rainbow: false
      Max Color: 255; 255; 255
      Max Intensity: 4096
      Min Color: 0; 0; 0
      Min Intensity: 0
      Name: LaserScan
      Position Transformer: XYZ
      Selectable: true
      Size (Pixels): 3
      Size (m): 0.07999999821186066
      Style: Flat Squares
      Topic:
        Depth: 5
        Durability Policy: Volatile
        Filter size: 10
        History Policy: Keep Last
        Reliability Policy: Best Effort
        Value: /scan
      Use Fixed Frame: true
      Use rainbow: true
      Value: true
    - Alpha: 1
      Axes Length: 1
      Axes Radius: 0.10000000149011612
      Class: rviz_default_plugins/PoseWithCovariance
      Color: 255; 25; 0
      Covariance:
        Orientation:
          Alpha: 0.5
          Color: 255; 255; 127
          Color Style: Unique
          Frame: Local
          Offset: 1
          Scale: 1
          Value: true
        Position:
          Alpha: 0.30000001192092896
          Color: 204; 51; 204
          Scale: 1
          Value: true
        Value: true
      Enabled: true
      Head Length: 0.30000001192092896
      Head Radius: 0.10000000149011612
      Name: Robot Pose
      Shaft Length: 1
      Shaft Radius: 0.05000000074505806
      Shape: Arrow
      Topic:
        Depth: 5
        Durability Policy: Volatile
        Filter size: 10
        History Policy: Keep Last
        Reliability Policy: Reliable
        Value: /amcl_pose
      Value: true
    - Class: rviz_common/Group
      Displays:
        - Alpha: 1
          Buffer Length: 1
          Class: rviz_default_plugins/Path
          Color: 255; 170; 0
          Enabled: true
          Head Diameter: 0.30000001192092896
          Head Length: 0.20000000298023224
          Length: 0.30000001192092896
          Line Style: Billboards
          Line Width: 0.15000000596046448
          Name: Active Lane Path
          Offset:
            X: 0
            Y: 0
            Z: 0
          Pose Color: 255; 85; 255
          Pose Style: None
          Radius: 0.029999999329447746
          Shaft Diameter: 0.10000000149011612
          Shaft Length: 0.10000000149011612
          Topic:
            Depth: 5
            Durability Policy: Volatile
            Filter size: 10
            History Policy: Keep Last
            Reliability Policy: Reliable
            Value: /map_controller/path
          Value: true
        - Alpha: 1
          Buffer Length: 1
          Class: rviz_default_plugins/Path
          Color: 0; 255; 0
          Enabled: false
          Head Diameter: 0.30000001192092896
          Head Length: 0.20000000298023224
          Length: 0.30000001192092896
          Line Style: Lines
          Line Width: 0.10000000149011612
          Name: Selected Lane (Bold)
          Offset:
            X: 0
            Y: 0
            Z: 0.009999999776482582
          Pose Color: 255; 85; 255
          Pose Style: None
          Radius: 0.029999999329447746
          Shaft Diameter: 0.10000000149011612
          Shaft Length: 0.10000000149011612
          Topic:
            Depth: 5
            Durability Policy: Volatile
            Filter size: 10
            History Policy: Keep Last
            Reliability Policy: Reliable
            Value: /lane_selector/selected_lane
          Value: false
        - Class: rviz_default_plugins/MarkerArray
          Enabled: false
          Name: All Lanes Markers
          Namespaces:
            {}
          Topic:
            Depth: 5
            Durability Policy: Volatile
            History Policy: Keep Last
            Reliability Policy: Reliable
            Value: /lane_selector/markers
          Value: false
        - Alpha: 1
          Axes Length: 0.5
          Axes Radius: 0.05000000074505806
          Class: rviz_default_plugins/Pose
          Color: 255; 0; 0
          Enabled: true
          Head Length: 0.30000001192092896
          Head Radius: 0.15000000596046448
          Name: Lookahead Point
          Shaft Length: 0.5
          Shaft Radius: 0.07999999821186066
          Shape: Arrow
          Topic:
            Depth: 5
            Durability Policy: Volatile
            Filter size: 10
            History Policy: Keep Last
            Reliability Policy: Reliable
            Value: /map_controller/lookahead_point
          Value: true
      Enabled: true
      Name: Lane Control
    - Class: rviz_common/Group
      Displays:
        - Class: rviz_default_plugins/MarkerArray
          Enabled: true
          Name: Obstacle Markers
          Namespaces:
            {}
          Topic:
            Depth: 5
            Durability Policy: Volatile
            History Policy: Keep Last
            Reliability Policy: Reliable
            Value: obs_detect/markers
          Value: true
        - Alpha: 1
          Arrow Length: 0.30000001192092896
          Axes Length: 0.30000001192092896
          Axes Radius: 0.05000000074505806
          Class: rviz_default_plugins/PoseArray
          Color: 255; 0; 0
          Enabled: true
          Head Length: 0.20000000298023224
          Head Radius: 0.10000000149011612
          Name: Obstacle Centers
          Shaft Length: 0.30000001192092896
          Shaft Radius: 0.05000000074505806
          Shape: Arrow
          Topic:
            Depth: 5
            Durability Policy: Volatile
            Filter size: 10
            History Policy: Keep Last
            Reliability Policy: Reliable
            Value: obs_detect/obstacles
          Value: true
      Enabled: true
      Name: Obstacles
    - Class: rviz_common/Group
      Displays:
        - Alpha: 1
          Buffer Length: 1
          Class: rviz_default_plugins/Path
          Color: 25; 255; 0
          Enabled: true
          Head Diameter: 0.30000001192092896
          Head Length: 0.20000000298023224
          Length: 0.30000001192092896
          Line Style: Lines
          Line Width: 0.029999999329447746
          Name: Planned Path
          Offset:
            X: 0
            Y: 0
            Z: 0
          Pose Color: 255; 85; 255
          Pose Style: None
          Radius: 0.029999999329447746
          Shaft Diameter: 0.10000000149011612
          Shaft Length: 0.10000000149011612
          Topic:
            Depth: 5
            Durability Policy: Volatile
            Filter size: 10
            History Policy: Keep Last
            Reliability Policy: Reliable
            Value: /planned_path
          Value: true
        - Alpha: 1
          Buffer Length: 1
          Class: rviz_default_plugins/Path
          Color: 255; 170; 0
          Enabled: true
          Head Diameter: 0.30000001192092896
          Head Length: 0.20000000298023224
          Length: 0.30000001192092896
          Line Style: Lines
          Line Width: 0.05000000074505806
          Name: Racing Line
          Offset:
            X: 0
            Y: 0
            Z: 0
          Pose Color: 255; 85; 255
          Pose Style: None
          Radius: 0.029999999329447746
          Shaft Diameter: 0.10000000149011612
          Shaft Length: 0.10000000149011612
          Topic:
            Depth: 5
            Durability Policy: Volatile
            Filter size: 10
            History Policy: Keep Last
            Reliability Policy: Reliable
            Value: /racing_line
          Value: true
      Enabled: true
      Name: Path Planning
    - Class: rviz_default_plugins/MarkerArray
      Enabled: true
      Name: Obstacle Centers
      Namespaces:
        {}
      Topic:
        Depth: 5
        Durability Policy: Volatile
        History Policy: Keep Last
        Reliability Policy: Reliable
        Value: /scan_viz/markers
      Value: true
    - Class: rviz_default_plugins/MarkerArray
      Enabled: true
      Name: Boundaries
      Namespaces:
        inner_boundary: true
        outer_boundary: true
      Topic:
        Depth: 5
        Durability Policy: Volatile
        History Policy: Keep Last
        Reliability Policy: Reliable
        Value: /boundary_markers
      Value: true
    - Class: rviz_default_plugins/MarkerArray
      Enabled: true
      Name: Obstacle Text
      Namespaces:
        {}
      Topic:
        Depth: 5
        Durability Policy: Volatile
        History Policy: Keep Last
        Reliability Policy: Best Effort
        Value: /obstacle_info_markers
      Value: true
    - Class: rviz_default_plugins/Marker
      Enabled: true
      Name: Nearest Point
      Namespaces:
        {}
      Topic:
        Depth: 5
        Durability Policy: Volatile
        Filter size: 10
        History Policy: Keep Last
        Reliability Policy: Best Effort
        Value: /Markers/nearest_point
      Value: true
    - Class: rviz_default_plugins/Marker
      Enabled: true
      Name: Way Point
      Namespaces:
        {}
      Topic:
        Depth: 5
        Durability Policy: Volatile
        Filter size: 10
        History Policy: Keep Last
        Reliability Policy: Best Effort
        Value: /Marker/way_point
      Value: true
    - Class: rviz_2d_overlay_plugins/PieChartOverlay
      Enabled: true
      Name: Actual Speed
      Topic:
        Depth: 5
        Durability Policy: Volatile
        History Policy: Keep Last
        Reliability Policy: Reliable
        Value: /map_controller/speed_actual
      Value: true
      auto color change: false
      background color: 0; 0; 0
      backround alpha: 0
      clockwise rotate direction: false
      foreground alpha: 0.699999988079071
      foreground alpha 2: 0.4000000059604645
      foreground color: 150; 255; 50
      left: 20
      max color: 255; 0; 0
      max color change threthold: 0
      max value: 1
      med color: 255; 0; 0
      med color change threthold: 0
      min value: 0
      show caption: true
      size: 128
      text size: 14
      top: 130
    - Class: rviz_2d_overlay_plugins/PieChartOverlay
      Enabled: true
      Name: Speed Error
      Topic:
        Depth: 5
        Durability Policy: Volatile
        History Policy: Keep Last
        Reliability Policy: Reliable
        Value: /map_controller/speed_error
      Value: true
      auto color change: false
      background color: 0; 0; 0
      backround alpha: 0
      clockwise rotate direction: false
      foreground alpha: 0.699999988079071
      foreground alpha 2: 0.4000000059604645
      foreground color: 255; 0; 0
      left: 20
      max color: 255; 0; 0
      max color change threthold: 0
      max value: 1
      med color: 255; 0; 0
      med color change threthold: 0
      min value: 0
      show caption: true
      size: 128
      text size: 14
      top: 295
    - Class: rviz_2d_overlay_plugins/PieChartOverlay
      Enabled: true
      Name: Ref Speed
      Topic:
        Depth: 5
        Durability Policy: Volatile
        History Policy: Keep Last
        Reliability Policy: Reliable
        Value: /map_controller/speed_ref
      Value: true
      auto color change: false
      background color: 0; 0; 0
      backround alpha: 0
      clockwise rotate direction: false
      foreground alpha: 0.699999988079071
      foreground alpha 2: 0.4000000059604645
      foreground color: 20; 190; 255
      left: 20
      max color: 255; 0; 0
      max color change threthold: 0
      max value: 1
      med color: 255; 0; 0
      med color change threthold: 0
      min value: 0
      show caption: true
      size: 128
      text size: 14
      top: 455
    - Align Bottom: false
      Background Alpha: 0.800000011920929
      Background Color: 0; 0; 0
      Class: rviz_2d_overlay_plugins/TextOverlay
      Enabled: true
      Foreground Alpha: 0.800000011920929
      Foreground Color: 255; 92; 100
      Invert Shadow: false
      Name: TextOverlay
      Overtake BG Color Properties: false
      Overtake FG Color Properties: false
      Overtake Position Properties: true
      Topic:
        Depth: 5
        Durability Policy: Volatile
        History Policy: Keep Last
        Reliability Policy: Reliable
        Value: /viz/speed_overlay_text
      Value: true
      font: DejaVu Sans Mono
      height: 128
      hor_alignment: left
      hor_dist: 10
      line width: 2
      text size: 20
      ver_alignment: top
      ver_dist: 0
      width: 280
    - Align Bottom: false
      Background Alpha: 0.800000011920929
      Background Color: 0; 0; 0
      Class: rviz_2d_overlay_plugins/TextOverlay
      Enabled: true
      Foreground Alpha: 0.800000011920929
      Foreground Color: 25; 255; 240
      Invert Shadow: false
      Name: TextOverlay
      Overtake BG Color Properties: false
      Overtake FG Color Properties: false
      Overtake Position Properties: true
      Topic:
        Depth: 5
        Durability Policy: Volatile
        History Policy: Keep Last
        Reliability Policy: Reliable
        Value: /viz/steer_overlay_text
      Value: true
      font: DejaVu Sans Mono
      height: 128
      hor_alignment: left
      hor_dist: 10
      line width: 2
      text size: 20
      ver_alignment: top
      ver_dist: 40
      width: 250
    - Align Bottom: false
      Background Alpha: 0.800000011920929
      Background Color: 0; 0; 0
      Class: rviz_2d_overlay_plugins/TextOverlay
      Enabled: true
      Foreground Alpha: 0.800000011920929
      Foreground Color: 25; 255; 240
      Invert Shadow: false
      Name: TextOverlay
      Overtake BG Color Properties: false
      Overtake FG Color Properties: false
      Overtake Position Properties: true
      Topic:
        Depth: 5
        Durability Policy: Volatile
        History Policy: Keep Last
        Reliability Policy: Rliable
        Value: /viz/lap_time_overlay_text
      Value: true
      font: DejaVu Sans Mono
      height: 128
      hor_alignment: left
      hor_dist: 10
      line width: 2
      text size: 20
      ver_alignment: top
      ver_dist: 80
      width: 280
    - Class: rviz_default_plugins/Marker
      Enabled: true
      Name: Marker
      Namespaces:
        finish_line: true
      Topic:
        Depth: 5
        Durability Policy: Volatile
        Filter size: 10
        History Policy: Keep Last
        Reliability Policy: Reliable
        Value: /lap_timer/finish_line
      Value: true
    - Align Bottom: false
      Background Alpha: 0.800000011920929
      Background Color: 0; 0; 0
      Class: rviz_2d_overlay_plugins/TextOverlay
      Enabled: true
      Foreground Alpha: 0.800000011920929
      Foreground Color: 25; 255; 240
      Invert Shadow: false
      Name: TextOverlay
      Overtake BG Color Properties: false
      Overtake FG Color Properties: false
      Overtake Position Properties: true
      Topic:
        Depth: 5
        Durability Policy: Volatile
        History Policy: Keep Last
        Reliability Policy: Reliable
        Value: /viz/obs_num_overlay_text
      Value: true
<<<<<<< HEAD
      font: DejaVu Sans Mono
      height: 128
      hor_alignment: right
      hor_dist: 10
      line width: 2
      text size: 20
      ver_alignment: top
      ver_dist: 0
      width: 280
    - Align Bottom: false
      Background Alpha: 0.800000011920929
      Background Color: 0; 0; 0
      Class: rviz_2d_overlay_plugins/TextOverlay
=======
    - Class: rviz_2d_overlay_plugins/BarGauge
    # BarGauge is not available in this version - using TextOverlay instead
    - Class: rviz_2d_overlay_plugins/TextOverlay
      Name: Speed
      Topic: {Value: /monitor/current_speed}
>>>>>>> 8f4187ba
      Enabled: true
      Foreground Alpha: 0.800000011920929
      Foreground Color: 25; 255; 240
      Invert Shadow: false
      Name: TextOverlay
      Overtake BG Color Properties: false
      Overtake FG Color Properties: false
      Overtake Position Properties: true
      Topic:
        Depth: 5
        Durability Policy: Volatile
        History Policy: Keep Last
        Reliability Policy: Reliable
        Value: /viz/mode_overlay_text
      Value: true
<<<<<<< HEAD
      font: DejaVu Sans Mono
      height: 128
      hor_alignment: right
      hor_dist: 10
      line width: 2
      text size: 20
      ver_alignment: top
      ver_dist: 40
      width: 280
    - Align Bottom: false
      Background Alpha: 0.800000011920929
      Background Color: 0; 0; 0
      Class: rviz_2d_overlay_plugins/TextOverlay
=======
      bar_color: 255; 255; 255
      bg_color: 50; 50; 50
      caption: Speed
      height: 30
      left: 10
      max_value: 10.0
      min_value: 0.0
      orientation: horizontal
      show_caption: true
      text_size: 14
      top: 430
      width: 200
    - Class: rviz_2d_overlay_plugins/BarGauge
      text_size: 16
      left: 10
      top: 430
      width: 200
      height: 30
      fg_color: 255; 255; 255
      bg_color: 50; 50; 50
    - Class: rviz_2d_overlay_plugins/TextOverlay
      Name: Steering
      Topic: {Value: /ackermann_cmd/steering_angle}
>>>>>>> 8f4187ba
      Enabled: true
      Foreground Alpha: 0.800000011920929
      Foreground Color: 25; 255; 240
      Invert Shadow: false
      Name: TextOverlay
      Overtake BG Color Properties: false
      Overtake FG Color Properties: false
      Overtake Position Properties: true
      Topic:
        Depth: 5
        Durability Policy: Volatile
        History Policy: Keep Last
        Reliability Policy: Reliable
        Value: /viz/lane_num_overlay_text
      Value: true
<<<<<<< HEAD
      font: DejaVu Sans Mono
      height: 128
      hor_alignment: right
      hor_dist: 10
      line width: 2
      text size: 20
      ver_alignment: top
      ver_dist: 80
      width: 280
=======
      bar_color: 255; 255; 255
      bg_color: 50; 50; 50
      caption: Steering
      height: 30
      left: 10
      max_value: 0.436
      min_value: -0.436
      orientation: horizontal
      show_caption: true
      text_size: 14
      top: 470
      width: 200
      text_size: 16
      left: 10
      top: 470
      width: 200
      height: 30
      fg_color: 255; 255; 255
      bg_color: 50; 50; 50
>>>>>>> 8f4187ba
  Enabled: true
  Global Options:
    Background Color: 48; 48; 48
    Fixed Frame: map
    Frame Rate: 60
  Name: root
  Tools:
    - Class: rviz_default_plugins/Interact
      Hide Inactive Objects: true
    - Class: rviz_default_plugins/MoveCamera
    - Class: rviz_default_plugins/Select
    - Class: rviz_default_plugins/FocusCamera
    - Class: rviz_default_plugins/Measure
      Line color: 128; 128; 0
    - Class: rviz_default_plugins/SetInitialPose
      Covariance x: 0.25
      Covariance y: 0.25
      Covariance yaw: 0.06853891909122467
      Topic:
        Depth: 5
        Durability Policy: Volatile
        History Policy: Keep Last
        Reliability Policy: Reliable
        Value: /initialpose
    - Class: rviz_default_plugins/SetGoal
      Topic:
        Depth: 5
        Durability Policy: Volatile
        History Policy: Keep Last
        Reliability Policy: Reliable
        Value: /goal_pose
    - Class: rviz_default_plugins/PublishPoint
      Single click: true
      Topic:
        Depth: 5
        Durability Policy: Volatile
        History Policy: Keep Last
        Reliability Policy: Reliable
        Value: /clicked_point
  Transformation:
    Current:
      Class: rviz_default_plugins/TF
  Value: true
  Views:
    Current:
      Class: rviz_default_plugins/Orbit
      Distance: 21.518634796142578
      Enable Stereo Rendering:
        Stereo Eye Separation: 0.05999999865889549
        Stereo Focal Distance: 1
        Swap Stereo Eyes: false
        Value: false
      Focal Point:
        X: 1.7488187551498413
        Y: -4.660231590270996
        Z: 0.05205244943499565
      Focal Shape Fixed Size: true
      Focal Shape Size: 0.05000000074505806
      Invert Z Axis: false
      Name: Current View
      Near Clip Distance: 0.009999999776482582
      Pitch: 1.5697963237762451
      Target Frame: <Fixed Frame>
      Value: Orbit (rviz)
      Yaw: 4.200000762939453
    Saved: ~
Window Geometry:
  Displays:
    collapsed: false
  Height: 1016
  Hide Left Dock: false
  Hide Right Dock: false
  QMainWindow State: 000000ff00000000fd0000000400000000000001560000035afc0200000009fb0000001200530065006c0065006300740069006f006e00000001e10000009b0000005c00fffffffb0000001e0054006f006f006c002000500072006f006f00650072007400690065007302000001ed000001df00000185000000a3fb000000120056006900650077007300200054006f006f02000001df000002110000018500000122fb000000200054006f006f006c002000500072006f006f006500720074006900650073003203000002880000011d000002210000017afb000000100044006900730070006c006100790073010000003d0000028a000000c900fffffffb0000002000730065006c0065006300740069006f006e00200062007500660066006500720200000138000000aa0000023a00000294fb00000014005700690064006500530074006500720065006f02000000e6000000d2000003ee0000030bfb0000000c004b0069006e0065006300740200000186000001060000030c00000261fb0000001e0054006f006f006c002000500072006f007000650072007400690065007301000002cd000000ca0000005c00ffffff000000010000010f0000035afc0200000003fb0000001e0054006f006f006c002000500072006f006f0065007200740069006500730100000041000000780000000000000000fb0000000a00560069006500770073010000003d0000035a000000a400fffffffb0000001200530065006c0065006300740069006f006e010000025a000000b200000000000000000000000200000490000000a9fc0100000001fb0000000a00560069006500770073030000004e00000080000002e100000197000000030000073a0000003efc0100000002fb0000000800540069006d006501000000000000073a000002fb00fffffffb0000000800540069006d00650100000000000004500000000000000000000004c90000035a00000004000000040000000800000008fc0000000100000002000000010000000a0054006f006f006c00730100000000ffffffff0000000000000000
  Selection:
    collapsed: false
  Time:
    collapsed: false
  Tool Properties:
    collapsed: false
  Views:
    collapsed: false
<<<<<<< HEAD
  Width: 1850
  X: 70
  Y: 27
=======
  Width: 1200
  X: 72
  Y: 60
  Y: 60
>>>>>>> 8f4187ba
<|MERGE_RESOLUTION|>--- conflicted
+++ resolved
@@ -408,7 +408,13 @@
         Reliability Policy: Best Effort
         Value: /Marker/way_point
       Value: true
+
     - Class: rviz_2d_overlay_plugins/PieChartOverlay
+    - Class: rviz_2d_overlay_plugins/BarGauge
+    # BarGauge is not available in this version - using TextOverlay instead
+    - Class: rviz_2d_overlay_plugins/TextOverlay
+      Name: Speed
+      Topic: {Value: /monitor/current_speed}
       Enabled: true
       Name: Actual Speed
       Topic:
@@ -437,228 +443,6 @@
       text size: 14
       top: 130
     - Class: rviz_2d_overlay_plugins/PieChartOverlay
-      Enabled: true
-      Name: Speed Error
-      Topic:
-        Depth: 5
-        Durability Policy: Volatile
-        History Policy: Keep Last
-        Reliability Policy: Reliable
-        Value: /map_controller/speed_error
-      Value: true
-      auto color change: false
-      background color: 0; 0; 0
-      backround alpha: 0
-      clockwise rotate direction: false
-      foreground alpha: 0.699999988079071
-      foreground alpha 2: 0.4000000059604645
-      foreground color: 255; 0; 0
-      left: 20
-      max color: 255; 0; 0
-      max color change threthold: 0
-      max value: 1
-      med color: 255; 0; 0
-      med color change threthold: 0
-      min value: 0
-      show caption: true
-      size: 128
-      text size: 14
-      top: 295
-    - Class: rviz_2d_overlay_plugins/PieChartOverlay
-      Enabled: true
-      Name: Ref Speed
-      Topic:
-        Depth: 5
-        Durability Policy: Volatile
-        History Policy: Keep Last
-        Reliability Policy: Reliable
-        Value: /map_controller/speed_ref
-      Value: true
-      auto color change: false
-      background color: 0; 0; 0
-      backround alpha: 0
-      clockwise rotate direction: false
-      foreground alpha: 0.699999988079071
-      foreground alpha 2: 0.4000000059604645
-      foreground color: 20; 190; 255
-      left: 20
-      max color: 255; 0; 0
-      max color change threthold: 0
-      max value: 1
-      med color: 255; 0; 0
-      med color change threthold: 0
-      min value: 0
-      show caption: true
-      size: 128
-      text size: 14
-      top: 455
-    - Align Bottom: false
-      Background Alpha: 0.800000011920929
-      Background Color: 0; 0; 0
-      Class: rviz_2d_overlay_plugins/TextOverlay
-      Enabled: true
-      Foreground Alpha: 0.800000011920929
-      Foreground Color: 255; 92; 100
-      Invert Shadow: false
-      Name: TextOverlay
-      Overtake BG Color Properties: false
-      Overtake FG Color Properties: false
-      Overtake Position Properties: true
-      Topic:
-        Depth: 5
-        Durability Policy: Volatile
-        History Policy: Keep Last
-        Reliability Policy: Reliable
-        Value: /viz/speed_overlay_text
-      Value: true
-      font: DejaVu Sans Mono
-      height: 128
-      hor_alignment: left
-      hor_dist: 10
-      line width: 2
-      text size: 20
-      ver_alignment: top
-      ver_dist: 0
-      width: 280
-    - Align Bottom: false
-      Background Alpha: 0.800000011920929
-      Background Color: 0; 0; 0
-      Class: rviz_2d_overlay_plugins/TextOverlay
-      Enabled: true
-      Foreground Alpha: 0.800000011920929
-      Foreground Color: 25; 255; 240
-      Invert Shadow: false
-      Name: TextOverlay
-      Overtake BG Color Properties: false
-      Overtake FG Color Properties: false
-      Overtake Position Properties: true
-      Topic:
-        Depth: 5
-        Durability Policy: Volatile
-        History Policy: Keep Last
-        Reliability Policy: Reliable
-        Value: /viz/steer_overlay_text
-      Value: true
-      font: DejaVu Sans Mono
-      height: 128
-      hor_alignment: left
-      hor_dist: 10
-      line width: 2
-      text size: 20
-      ver_alignment: top
-      ver_dist: 40
-      width: 250
-    - Align Bottom: false
-      Background Alpha: 0.800000011920929
-      Background Color: 0; 0; 0
-      Class: rviz_2d_overlay_plugins/TextOverlay
-      Enabled: true
-      Foreground Alpha: 0.800000011920929
-      Foreground Color: 25; 255; 240
-      Invert Shadow: false
-      Name: TextOverlay
-      Overtake BG Color Properties: false
-      Overtake FG Color Properties: false
-      Overtake Position Properties: true
-      Topic:
-        Depth: 5
-        Durability Policy: Volatile
-        History Policy: Keep Last
-        Reliability Policy: Rliable
-        Value: /viz/lap_time_overlay_text
-      Value: true
-      font: DejaVu Sans Mono
-      height: 128
-      hor_alignment: left
-      hor_dist: 10
-      line width: 2
-      text size: 20
-      ver_alignment: top
-      ver_dist: 80
-      width: 280
-    - Class: rviz_default_plugins/Marker
-      Enabled: true
-      Name: Marker
-      Namespaces:
-        finish_line: true
-      Topic:
-        Depth: 5
-        Durability Policy: Volatile
-        Filter size: 10
-        History Policy: Keep Last
-        Reliability Policy: Reliable
-        Value: /lap_timer/finish_line
-      Value: true
-    - Align Bottom: false
-      Background Alpha: 0.800000011920929
-      Background Color: 0; 0; 0
-      Class: rviz_2d_overlay_plugins/TextOverlay
-      Enabled: true
-      Foreground Alpha: 0.800000011920929
-      Foreground Color: 25; 255; 240
-      Invert Shadow: false
-      Name: TextOverlay
-      Overtake BG Color Properties: false
-      Overtake FG Color Properties: false
-      Overtake Position Properties: true
-      Topic:
-        Depth: 5
-        Durability Policy: Volatile
-        History Policy: Keep Last
-        Reliability Policy: Reliable
-        Value: /viz/obs_num_overlay_text
-      Value: true
-<<<<<<< HEAD
-      font: DejaVu Sans Mono
-      height: 128
-      hor_alignment: right
-      hor_dist: 10
-      line width: 2
-      text size: 20
-      ver_alignment: top
-      ver_dist: 0
-      width: 280
-    - Align Bottom: false
-      Background Alpha: 0.800000011920929
-      Background Color: 0; 0; 0
-      Class: rviz_2d_overlay_plugins/TextOverlay
-=======
-    - Class: rviz_2d_overlay_plugins/BarGauge
-    # BarGauge is not available in this version - using TextOverlay instead
-    - Class: rviz_2d_overlay_plugins/TextOverlay
-      Name: Speed
-      Topic: {Value: /monitor/current_speed}
->>>>>>> 8f4187ba
-      Enabled: true
-      Foreground Alpha: 0.800000011920929
-      Foreground Color: 25; 255; 240
-      Invert Shadow: false
-      Name: TextOverlay
-      Overtake BG Color Properties: false
-      Overtake FG Color Properties: false
-      Overtake Position Properties: true
-      Topic:
-        Depth: 5
-        Durability Policy: Volatile
-        History Policy: Keep Last
-        Reliability Policy: Reliable
-        Value: /viz/mode_overlay_text
-      Value: true
-<<<<<<< HEAD
-      font: DejaVu Sans Mono
-      height: 128
-      hor_alignment: right
-      hor_dist: 10
-      line width: 2
-      text size: 20
-      ver_alignment: top
-      ver_dist: 40
-      width: 280
-    - Align Bottom: false
-      Background Alpha: 0.800000011920929
-      Background Color: 0; 0; 0
-      Class: rviz_2d_overlay_plugins/TextOverlay
-=======
       bar_color: 255; 255; 255
       bg_color: 50; 50; 50
       caption: Speed
@@ -682,7 +466,93 @@
     - Class: rviz_2d_overlay_plugins/TextOverlay
       Name: Steering
       Topic: {Value: /ackermann_cmd/steering_angle}
->>>>>>> 8f4187ba
+      Enabled: true
+      Name: Speed Error
+      Topic:
+        Depth: 5
+        Durability Policy: Volatile
+        History Policy: Keep Last
+        Reliability Policy: Reliable
+        Value: /map_controller/speed_error
+      Value: true
+      auto color change: false
+      background color: 0; 0; 0
+      backround alpha: 0
+      clockwise rotate direction: false
+      foreground alpha: 0.699999988079071
+      foreground alpha 2: 0.4000000059604645
+      foreground color: 255; 0; 0
+      left: 20
+      max color: 255; 0; 0
+      max color change threthold: 0
+      max value: 1
+      med color: 255; 0; 0
+      med color change threthold: 0
+      min value: 0
+      show caption: true
+      size: 128
+      text size: 14
+      top: 295
+    - Class: rviz_2d_overlay_plugins/PieChartOverlay
+      Enabled: true
+      Name: Ref Speed
+      Topic:
+        Depth: 5
+        Durability Policy: Volatile
+        History Policy: Keep Last
+        Reliability Policy: Reliable
+        Value: /map_controller/speed_ref
+      Value: true
+      auto color change: false
+      background color: 0; 0; 0
+      backround alpha: 0
+      clockwise rotate direction: false
+      foreground alpha: 0.699999988079071
+      foreground alpha 2: 0.4000000059604645
+      foreground color: 20; 190; 255
+      left: 20
+      max color: 255; 0; 0
+      max color change threthold: 0
+      max value: 1
+      med color: 255; 0; 0
+      med color change threthold: 0
+      min value: 0
+      show caption: true
+      size: 128
+      text size: 14
+      top: 455
+    - Align Bottom: false
+      Background Alpha: 0.800000011920929
+      Background Color: 0; 0; 0
+      Class: rviz_2d_overlay_plugins/TextOverlay
+      Enabled: true
+      Foreground Alpha: 0.800000011920929
+      Foreground Color: 255; 92; 100
+      Invert Shadow: false
+      Name: TextOverlay
+      Overtake BG Color Properties: false
+      Overtake FG Color Properties: false
+      Overtake Position Properties: true
+      Topic:
+        Depth: 5
+        Durability Policy: Volatile
+        History Policy: Keep Last
+        Reliability Policy: Reliable
+        Value: /viz/speed_overlay_text
+      Value: true
+      font: DejaVu Sans Mono
+      height: 128
+      hor_alignment: left
+      hor_dist: 10
+      line width: 2
+      text size: 20
+      ver_alignment: top
+      ver_dist: 0
+      width: 280
+    - Align Bottom: false
+      Background Alpha: 0.800000011920929
+      Background Color: 0; 0; 0
+      Class: rviz_2d_overlay_plugins/TextOverlay
       Enabled: true
       Foreground Alpha: 0.800000011920929
       Foreground Color: 25; 255; 240
@@ -696,9 +566,133 @@
         Durability Policy: Volatile
         History Policy: Keep Last
         Reliability Policy: Reliable
+        Value: /viz/steer_overlay_text
+      Value: true
+      font: DejaVu Sans Mono
+      height: 128
+      hor_alignment: left
+      hor_dist: 10
+      line width: 2
+      text size: 20
+      ver_alignment: top
+      ver_dist: 40
+      width: 250
+    - Align Bottom: false
+      Background Alpha: 0.800000011920929
+      Background Color: 0; 0; 0
+      Class: rviz_2d_overlay_plugins/TextOverlay
+      Enabled: true
+      Foreground Alpha: 0.800000011920929
+      Foreground Color: 25; 255; 240
+      Invert Shadow: false
+      Name: TextOverlay
+      Overtake BG Color Properties: false
+      Overtake FG Color Properties: false
+      Overtake Position Properties: true
+      Topic:
+        Depth: 5
+        Durability Policy: Volatile
+        History Policy: Keep Last
+        Reliability Policy: Rliable
+        Value: /viz/lap_time_overlay_text
+      Value: true
+      font: DejaVu Sans Mono
+      height: 128
+      hor_alignment: left
+      hor_dist: 10
+      line width: 2
+      text size: 20
+      ver_alignment: top
+      ver_dist: 80
+      width: 280
+    - Class: rviz_default_plugins/Marker
+      Enabled: true
+      Name: Marker
+      Namespaces:
+        finish_line: true
+      Topic:
+        Depth: 5
+        Durability Policy: Volatile
+        Filter size: 10
+        History Policy: Keep Last
+        Reliability Policy: Reliable
+        Value: /lap_timer/finish_line
+      Value: true
+    - Align Bottom: false
+      Background Alpha: 0.800000011920929
+      Background Color: 0; 0; 0
+      Class: rviz_2d_overlay_plugins/TextOverlay
+      Enabled: true
+      Foreground Alpha: 0.800000011920929
+      Foreground Color: 25; 255; 240
+      Invert Shadow: false
+      Name: TextOverlay
+      Overtake BG Color Properties: false
+      Overtake FG Color Properties: false
+      Overtake Position Properties: true
+      Topic:
+        Depth: 5
+        Durability Policy: Volatile
+        History Policy: Keep Last
+        Reliability Policy: Reliable
+        Value: /viz/obs_num_overlay_text
+      Value: true
+      font: DejaVu Sans Mono
+      height: 128
+      hor_alignment: right
+      hor_dist: 10
+      line width: 2
+      text size: 20
+      ver_alignment: top
+      ver_dist: 0
+      width: 280
+    - Align Bottom: false
+      Background Alpha: 0.800000011920929
+      Background Color: 0; 0; 0
+      Class: rviz_2d_overlay_plugins/TextOverlay
+      Enabled: true
+      Foreground Alpha: 0.800000011920929
+      Foreground Color: 25; 255; 240
+      Invert Shadow: false
+      Name: TextOverlay
+      Overtake BG Color Properties: false
+      Overtake FG Color Properties: false
+      Overtake Position Properties: true
+      Topic:
+        Depth: 5
+        Durability Policy: Volatile
+        History Policy: Keep Last
+        Reliability Policy: Reliable
+        Value: /viz/mode_overlay_text
+      Value: true
+      font: DejaVu Sans Mono
+      height: 128
+      hor_alignment: right
+      hor_dist: 10
+      line width: 2
+      text size: 20
+      ver_alignment: top
+      ver_dist: 40
+      width: 280
+    - Align Bottom: false
+      Background Alpha: 0.800000011920929
+      Background Color: 0; 0; 0
+      Class: rviz_2d_overlay_plugins/TextOverlay
+      Enabled: true
+      Foreground Alpha: 0.800000011920929
+      Foreground Color: 25; 255; 240
+      Invert Shadow: false
+      Name: TextOverlay
+      Overtake BG Color Properties: false
+      Overtake FG Color Properties: false
+      Overtake Position Properties: true
+      Topic:
+        Depth: 5
+        Durability Policy: Volatile
+        History Policy: Keep Last
+        Reliability Policy: Reliable
         Value: /viz/lane_num_overlay_text
       Value: true
-<<<<<<< HEAD
       font: DejaVu Sans Mono
       height: 128
       hor_alignment: right
@@ -708,7 +702,6 @@
       ver_alignment: top
       ver_dist: 80
       width: 280
-=======
       bar_color: 255; 255; 255
       bg_color: 50; 50; 50
       caption: Steering
@@ -728,7 +721,6 @@
       height: 30
       fg_color: 255; 255; 255
       bg_color: 50; 50; 50
->>>>>>> 8f4187ba
   Enabled: true
   Global Options:
     Background Color: 48; 48; 48
@@ -810,13 +802,7 @@
     collapsed: false
   Views:
     collapsed: false
-<<<<<<< HEAD
-  Width: 1850
-  X: 70
-  Y: 27
-=======
   Width: 1200
   X: 72
   Y: 60
-  Y: 60
->>>>>>> 8f4187ba
+  Y: 60
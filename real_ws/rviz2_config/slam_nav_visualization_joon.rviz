--- conflicted
+++ resolved
@@ -338,17 +338,13 @@
         Reliability Policy: Best Effort
         Durability Policy: Volatile
       Value: true
-<<<<<<< HEAD
     - Class: rviz_2d_overlay_plugins/BarGauge
-=======
     # BarGauge is not available in this version - using TextOverlay instead
     - Class: rviz_2d_overlay_plugins/TextOverlay
->>>>>>> aaa021bae1105c9d93ce59df481509338eee56ee
       Name: Speed
       Topic: {Value: /monitor/current_speed}
       Enabled: true
       Value: true
-<<<<<<< HEAD
       bar_color: 255; 255; 255
       bg_color: 50; 50; 50
       caption: Speed
@@ -362,7 +358,6 @@
       top: 430
       width: 200
     - Class: rviz_2d_overlay_plugins/BarGauge
-=======
       text_size: 16
       left: 10
       top: 430
@@ -371,12 +366,10 @@
       fg_color: 255; 255; 255
       bg_color: 50; 50; 50
     - Class: rviz_2d_overlay_plugins/TextOverlay
->>>>>>> aaa021bae1105c9d93ce59df481509338eee56ee
       Name: Steering
       Topic: {Value: /ackermann_cmd/steering_angle}
       Enabled: true
       Value: true
-<<<<<<< HEAD
       bar_color: 255; 255; 255
       bg_color: 50; 50; 50
       caption: Steering
@@ -389,7 +382,6 @@
       text_size: 14
       top: 470
       width: 200
-=======
       text_size: 16
       left: 10
       top: 470
@@ -397,7 +389,6 @@
       height: 30
       fg_color: 255; 255; 255
       bg_color: 50; 50; 50
->>>>>>> aaa021bae1105c9d93ce59df481509338eee56ee
   Enabled: true
   Global Options:
     Background Color: 48; 48; 48
@@ -469,8 +460,5 @@
     collapsed: false
   Width: 1200
   X: 72
-<<<<<<< HEAD
   Y: 60
-=======
-  Y: 60
->>>>>>> aaa021bae1105c9d93ce59df481509338eee56ee+  Y: 60
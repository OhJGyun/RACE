import os
from launch import LaunchDescription
from launch.actions import DeclareLaunchArgument
from launch.substitutions import LaunchConfiguration
from launch_ros.actions import Node
from launch_ros.parameter_descriptions import ParameterFile

from ament_index_python.packages import get_package_share_directory


def generate_launch_description():
    """
    Launch file for boundary_viz_node.
    Loads parameters from obs_detect_params.yaml so boundary CSV paths and
    visualization settings can be managed in one place.
    """

<<<<<<< HEAD
    # Get HOME directory
    home_dir = os.getenv("HOME", "/home/ircv7")
                              
    # Launch arguments
    inner_csv_arg = DeclareLaunchArgument(
        'inner_bound_csv',
        default_value=os.path.join(home_dir, 'RACE/bound/1102/1.0_1.0/inner_bound.csv'),
        description='Path to inner boundary CSV file'
    )

    outer_csv_arg = DeclareLaunchArgument(
        'outer_bound_csv',
        default_value=os.path.join(home_dir, 'RACE/bound/1102/1.0_1.0/outer_bound.csv'),
        description='Path to outer boundary CSV file'
    )
=======
    package_share = get_package_share_directory('obs_detect')
    default_params = os.path.join(package_share, 'config', 'obs_detect_params.yaml')
>>>>>>> c7196c64

    params_file_arg = DeclareLaunchArgument(
        'params_file',
        default_value=default_params,
        description='YAML parameter file for boundary_viz_node'
    )

    params_file = LaunchConfiguration('params_file')

    boundary_viz_node = Node(
        package='obs_detect',
        executable='boundary_viz_node',
        name='boundary_viz_node',
        output='screen',
        parameters=[ParameterFile(params_file, allow_substs=True)],
    )

    return LaunchDescription([
        params_file_arg,
        boundary_viz_node,
    ])<|MERGE_RESOLUTION|>--- conflicted
+++ resolved
@@ -3,7 +3,6 @@
 from launch.actions import DeclareLaunchArgument
 from launch.substitutions import LaunchConfiguration
 from launch_ros.actions import Node
-from launch_ros.parameter_descriptions import ParameterFile
 
 from ament_index_python.packages import get_package_share_directory
 
@@ -15,26 +14,8 @@
     visualization settings can be managed in one place.
     """
 
-<<<<<<< HEAD
-    # Get HOME directory
-    home_dir = os.getenv("HOME", "/home/ircv7")
-                              
-    # Launch arguments
-    inner_csv_arg = DeclareLaunchArgument(
-        'inner_bound_csv',
-        default_value=os.path.join(home_dir, 'RACE/bound/1102/1.0_1.0/inner_bound.csv'),
-        description='Path to inner boundary CSV file'
-    )
-
-    outer_csv_arg = DeclareLaunchArgument(
-        'outer_bound_csv',
-        default_value=os.path.join(home_dir, 'RACE/bound/1102/1.0_1.0/outer_bound.csv'),
-        description='Path to outer boundary CSV file'
-    )
-=======
     package_share = get_package_share_directory('obs_detect')
     default_params = os.path.join(package_share, 'config', 'obs_detect_params.yaml')
->>>>>>> c7196c64
 
     params_file_arg = DeclareLaunchArgument(
         'params_file',
@@ -49,7 +30,7 @@
         executable='boundary_viz_node',
         name='boundary_viz_node',
         output='screen',
-        parameters=[ParameterFile(params_file, allow_substs=True)],
+        parameters=[params_file],
     )
 
     return LaunchDescription([
